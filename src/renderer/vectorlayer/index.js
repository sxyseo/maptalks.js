<<<<<<< HEAD
export * from './Painter';
export * from './CollectionPainter';
=======
// TODO: don't use the side effect of 'import'
// import './Geometry.Renderer';
// import './Geometry.Canvas';

export { Painter } from './Painter';
export { CollectionPainter } from './CollectionPainter';
>>>>>>> 75608b9e
export * from './Renderer.VectorLayer.Canvas';<|MERGE_RESOLUTION|>--- conflicted
+++ resolved
@@ -1,12 +1,3 @@
-<<<<<<< HEAD
-export * from './Painter';
-export * from './CollectionPainter';
-=======
-// TODO: don't use the side effect of 'import'
-// import './Geometry.Renderer';
-// import './Geometry.Canvas';
-
 export { Painter } from './Painter';
 export { CollectionPainter } from './CollectionPainter';
->>>>>>> 75608b9e
 export * from './Renderer.VectorLayer.Canvas';